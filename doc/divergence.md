# Divergences from Standard Module Behavior

<<<<<<< HEAD
This make-importer repository together with the evaluator emulates the EcmaScript standard module behavior by translation to evaluable scripts. In order to meet a set of other goals, we diverge from standard module behavior in the following observable ways.
=======
This make-importer repository (together with the evaluator) emulates the EcmaScript standard module behavior by translation to evaluable scripts. In order to meet a set of other goals, we diverge from standard module behavior is the following observable ways.
>>>>>>> 0371cae8

To understand whether a divergence from standard semantics would break old programs, we would normally examine whether the old programs would behave identically. For secure programming, divergences must be examined more closely. ***A defensive program whose defensiveness relies only on standard semantics, unaware that it runs on an emulation, must still successfully defend against an adversary seeking to exploit the divergence.***

## Imported variable have no temporal dead zone

If module A imports variable V from module B, and A reads V before B initializes it, then the read happens during V's temporal dead zone. This can only happen within an import cycle.

   * The standard behavior is that this read must throw a `ReferenceError`.
   * The emulated behavior is that this instead reads an `undefined`.

A only has read access to V, so there is no issue of A assigning to V. Aside from import cycles, this divergence should not be observable. Since the divergence turns an error condition into a non-error, it is unlikely to break the functionality of any programs other than test cases. Since the non-error provides no more power than the expected error, it is unlikely to introduce any exploitable vulnerabilities.

The constraints and goals that together cause this divergence:

   * An exporting module can export a live binding, i.e., a non-const binding that it subsequently assigns.
   * The source code of an importing module does not distinguish an imported live binding from an imported stable binding.
   * We translate each module separately, without any inter-module analysis. Thus, our translation must assume that any imported variable might be a live binding.
   * The translation translates only import declarations, export declarations, dynamic import expressions, and `import.meta` expressions. All other source text must remain exactly as it originally appeared.
   * In particular, assignments to exported variables must not be rewritten. To accomplish this, we intercept these assignments in the scopeHandler proxy trap, which is expensive.
   * The typical case, by far, is a stable binding. Stable bindings must be efficient, by translation to a lexical variable binding.
   * When the exported binding is stable, the imported binding must also be efficient, and therefore also translated to a lexical variable binding.

Even these simultaneous constrains and goals might not completely force our hand. We might be able to provide *better* temporal dead zone conformance using the *generator-delayed-binding* technique used by [layer-cake](https://github.com/agoric-labs/layer-cake) (but still with the `let` bindings of the current translation). However, these variables come out of temporal dead zone when their exporting module initializes them. The separate translation of the importing module into several binding generator steps would have to commit to an order of initialization which it has no way to know. Given that complete conformance would still elude us, the refactoring would be a lot of work, and the expectation of low impact of the current behavior, I suggest we should not use the generator technique to attempt a partial repair. I note it here for completeness.

## Exported functions are not bound early

According to the standard, exported functions are bound immediately, without any temporal dead zone. Again, this special case is only observable within an import cycle. With enough work we could probably emulate this special case. However, currently, we treat the binding of function declarations the same way we treat other bindings.

An imported variable bound to an exported function, read during an import cycle, may produce an `undefined` when it should have produced the function itself. This reduces access compared to standard behavior, and so has some risk of breaking the fuctionality of old programs, though still tiny. Since it is only a reduction of access, it is unlikely to introduce any exploitable vulnerabilities.

## Top level await is not yet implemented

We have not yet encountered the need for this in our own code. Emulating top level await correctly will be a lot of work, which we are postponing until we find a need. Since this divergence results in an unexpected SyntaxError, it cannot break the functionality of any syntactically accepted program, and it cannot introduce a vulnerability.

Some other translation-based implementations (TODO which ones?) of top-level await translates the module as a whole into an async function, and translates top-level await into an `await` at the top level of that function body. Our translation already turns a module into a function, so we could implement this shortcut easily. Studying the experiences with these other systems may help us evaluate how well this shortcut preserves functionality in practice. It seems implausible that this shortcut would introduce vulnerabilities, but it is difficult to reason about with confidence.<|MERGE_RESOLUTION|>--- conflicted
+++ resolved
@@ -1,10 +1,6 @@
 # Divergences from Standard Module Behavior
 
-<<<<<<< HEAD
-This make-importer repository together with the evaluator emulates the EcmaScript standard module behavior by translation to evaluable scripts. In order to meet a set of other goals, we diverge from standard module behavior in the following observable ways.
-=======
-This make-importer repository (together with the evaluator) emulates the EcmaScript standard module behavior by translation to evaluable scripts. In order to meet a set of other goals, we diverge from standard module behavior is the following observable ways.
->>>>>>> 0371cae8
+This make-importer repository (together with the evaluator) emulates the EcmaScript standard module behavior by translation to evaluable scripts. In order to meet a set of other goals, we diverge from standard module behavior in the following observable ways.
 
 To understand whether a divergence from standard semantics would break old programs, we would normally examine whether the old programs would behave identically. For secure programming, divergences must be examined more closely. ***A defensive program whose defensiveness relies only on standard semantics, unaware that it runs on an emulation, must still successfully defend against an adversary seeking to exploit the divergence.***
 
